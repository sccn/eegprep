import logging

from .utils.logs import setup_logging
setup_logging(logging.INFO)

from .iclabel import iclabel
from .pop_saveset import pop_saveset
from .pop_loadset import loadset, pop_loadset
from .pop_loadset_h5 import pop_loadset_h5
from .pop_resample import pop_resample
from .eeg_checkset import eeg_checkset
from .eeglabcompat import pop_eegfiltnew, pop_biosig
from .eeglabcompat import clean_artifacts as eeglab_clean_artifacts
from .ICL_feature_extractor import ICL_feature_extractor
from .iclabel_net import ICLabelNet
from .topoplot import topoplot
from .eeg_rpsd import eeg_rpsd
from .eeg_autocorr_welch import eeg_autocorr_welch
from .eeg_autocorr import eeg_autocorr
from .eeg_autocorr_fftw import eeg_autocorr_fftw
from .pop_reref import pop_reref
from .eeg_picard import eeg_picard
from .clean_flatlines import clean_flatlines
from .clean_drifts import clean_drifts
from .clean_channels_nolocs import clean_channels_nolocs
from .clean_channels import clean_channels
from .clean_asr import clean_asr
from .clean_windows import clean_windows
<<<<<<< HEAD
# from .eeg_compare import eeg_compare
from .clean_artifacts import clean_artifacts
from .pop_load_frombids import pop_load_frombids
from .bids_list_eeg_files import bids_list_eeg_files
from .bids_preproc import bids_preproc
=======
from .eeg_compare import eeg_compare
from .eeg_interp import eeg_interp
from .clean_artifacts import clean_artifacts
>>>>>>> d24d5f56
<|MERGE_RESOLUTION|>--- conflicted
+++ resolved
@@ -26,14 +26,9 @@
 from .clean_channels import clean_channels
 from .clean_asr import clean_asr
 from .clean_windows import clean_windows
-<<<<<<< HEAD
-# from .eeg_compare import eeg_compare
+from .eeg_compare import eeg_compare
+from .eeg_interp import eeg_interp
 from .clean_artifacts import clean_artifacts
 from .pop_load_frombids import pop_load_frombids
 from .bids_list_eeg_files import bids_list_eeg_files
-from .bids_preproc import bids_preproc
-=======
-from .eeg_compare import eeg_compare
-from .eeg_interp import eeg_interp
-from .clean_artifacts import clean_artifacts
->>>>>>> d24d5f56
+from .bids_preproc import bids_preproc